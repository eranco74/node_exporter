<<<<<<< HEAD
## v0.15.2 / 2017-12-05

* [BUGFIX]  cpu: Support processor-less (memory-only) NUMA nodes #734

## v0.15.1 / 2017-11-07
=======
## master / unreleased

**Breaking changes**

* [CHANGE]
* [FEATURE]
* [ENHANCEMENT]
* [BUGFIX]

## 0.16.0 / 2018-05-15

**Breaking changes**

This release contains major breaking changes to metric names.  Many metrics have new names, labels, and label values in order to conform to current naming conventions.
* Linux node_cpu metrics now break out `guest` values into separate metrics.  See Issue #737
* Many counter metrics have been renamed to include `_total`.
* Many metrics have been renamed/modified to include base units, for example `node_cpu` is now `node_cpu_seconds_total`.

In order to help with the transition we have an [upgrade guide](docs/V0_16_UPGRADE_GUIDE.md).

Other breaking changes:
* The megacli collector has been removed, is now replaced by the storcli.py textfile helper.
* The gmond collector has been removed.
* The textfile collector will now treat timestamps as errors.

* [CHANGE] Split out guest cpu metrics on Linux. #744
* [CHANGE] Exclude Linux proc from filesystem type regexp #774
* [CHANGE] Ignore more virtual filesystems #775
* [CHANGE] Remove obsolete megacli collector. #798
* [CHANGE] Ignore /var/lib/docker by default. #814
* [CHANGE] Cleanup NFS metrics #834
* [CHANGE] Only report core throttles per core, not per cpu #836
* [CHANGE] Treat custom textfile metric timestamps as errors #769
* [CHANGE] Use lowercase cpu label name in interrupts #849
* [CHANGE] Enable bonding collector by default. #872
* [CHANGE] Greatly reduce the metrics vmstat returns by default. #874
* [CHANGE] Greatly trim what netstat collector exposes by default #876
* [CHANGE] Drop `exec_` prefix and move `node_boot_time_seconds` from `exec` to new `boottime` collector and enable for Darwin/Dragonfly/FreeBSD/NetBSD/OpenBSD. #839, #901
* [CHANGE] Remove depreated gmond collector #852
* [CHANGE] align Darwin disk stat names with Linux #930
* [FEATURE] Add `collect[]` parameter #699
* [FEATURE] Add text collector conversion for ipmitool output. #746
* [FEATURE] Add openbsd meminfo #724
* [FEATURE] Add systemd summary metrics #765
* [FEATURE] Add OpenBSD CPU collector #805
* [FEATURE] Add NFS Server metrics collector. #803
* [FEATURE] add sample directory size exporter #789
* [ENHANCEMENT] added Wear_Leveling_Count attribute to smartmon.sh script #707
* [ENHANCEMENT] Simplify Utsname string conversion #716
* [ENHANCEMENT] apt.sh: handle multiple origins in apt-get output #757
* [ENHANCEMENT] Export systemd timers last trigger seconds. #807
* [ENHANCEMENT] updates for zfsonlinux 0.7.5 #779
* [BUGFIX] Fix smartmon.sh textfile script #700
* [BUGFIX] netdev: Change valueType to CounterValue #749
* [BUGFIX] textfile: fix duplicate metrics error #738
* [BUGFIX] Fix panic by updating github.com/ema/qdisc dependency #778
* [BUGFIX] Use uint64 in the ZFS collector #714
* [BUGFIX] multiply page size after float64 coercion to avoid signed integer overflow #780
* [BUGFIX] smartmon: Escape double quotes in device model family #772
* [BUGFIX] Fix log level regression in #533 #815
* [BUGFIX] Correct the ClocksPerSec scaling factor on Darwin #846
* [BUGFIX] Count core throttles per core and per package #871
* [BUGFIX] Fix netdev collector for linux #890 #910
* [BUGFIX] Fix memory corruption when number of filesystems > 16 on FreeBSD #900
* [BUGFIX] Fix parsing of interface aliases in netdev linux #904

## 0.15.2 / 2017-12-06

* [BUGFIX]  cpu: Support processor-less (memory-only) NUMA nodes #734

## 0.15.1 / 2017-11-07
>>>>>>> d42bd70f

* [BUGFIX] xfs: expose correct fields, fix metric names #708
* [BUGFIX] Correct buffer_bytes > INT_MAX on BSD/amd64. #712
* [BUGFIX] netstat: return nothing when /proc/net/snmp6 not found #718
* [BUGFIX] Fix off by one in Linux interrupts collector #721
* [BUGFIX] Add and use sysReadFile in hwmon collector #728

<<<<<<< HEAD
## v0.15.0 / 2017-10-06
=======
## 0.15.0 / 2017-10-06
>>>>>>> d42bd70f

**Breaking changes**

This release contains major breaking changes to flag handling.
* The flag library has been changed, all flags now require double-dashs. (`-foo` becomes `--foo`).
* The collector selection flag has been replaced by individual boolean flags.
* The `-collector.procfs` and `-collector.sysfs` flags have been renamed to `--path.procfs` and `--path.sysfs` respectively.

The `ntp` collector has been replaced with a new NTP-based check that is designed to expose the state of a localhost NTP server rather than provide the offset of the node to a remote NTP server.  By default the `ntp` collector is now locked to localhost.  This is to avoid accidental spamming of public internet NTP pools.

Windows support is now removed, the [wmi_exporter](https://github.com/martinlindhe/wmi_exporter) is recommended as a replacement.

* [CHANGE] `node_cpu` metrics moved from `stats` to `cpu` collector on linux (enabled by default). #548
* [CHANGE] Blacklist systemd scope units #534
* [CHANGE] Remove netbsd/arm #551
* [CHANGE] Remove Windows support #549
* [CHANGE] Enable IPVS collector by default #623
* [CHANGE] Switch to kingpin flags #639
* [CHANGE] Replace --collectors.enabled with per-collector flags #640
* [FEATURE] Add ARP collector for Linux #540
* [FEATURE] Add XFS colector for Linux #568, #575
* [FEATURE] Add qdisc collector for Linux #580
* [FEATURE] Add cpufreq stats for Linux #548
* [FEATURE] Add diskstats for Darwin #593
* [FEATURE] Add bcache collector for Linux #597
* [FEATURE] Add parsing /proc/net/snmp6 file for Linux #615
* [FEATURE] Add timex collector for Linux #664
* [ENHANCEMENT] Include overal health status in smartmon.sh example script #546
* [ENHANCEMENT] Include `guest_nice` in CPU collector #554
* [ENHANCEMENT] Add exec_boot_time for freebsd, dragonfly #550
* [ENHANCEMENT] Get full resolution for node_time #555
* [ENHANCEMENT] infiniband: Multiply port data XMIT/RCV metrics by 4 #579
* [ENHANCEMENT] cpu: Metric 'package_throttles_total' is per package. #657
* [BUGFIX] Fix stale device error metrics #533
* [BUGFIX] edac: Fix typo in node_edac_csrow_uncorrectable_errors_total #564
* [BUGFIX] Use int64 throughout the ZFS collector #653
* [BUGFIX] Silently ignore nonexisting bonding_masters file #569
* [BUGFIX] Change raid0 status line regexp for mdadm collector (bug #618) #619
* [BUGFIX] Ignore wifi collector permission errors #646
* [BUGFIX] Always try to return smartmon_device_info metric #663

## 0.14.0 / 2017-03-21

NOTE: We are deprecating several collectors in this release.
    * `gmond` - Out of scope.
    * `megacli` - Requires forking, to be moved to textfile collection.
    * `ntp` - Out of scope.

Breaking changes:
    * Collector errors are now a separate metric, `node_scrape_collector_success`, not a label on `node_exporter_scrape_duration_seconds` (#516)

* [CHANGE] Report collector success/failure as a bool metric, not a label. #516
* [FEATURE] Add loadavg collector for Solaris #311
* [FEATURE] Add StorCli text collector example script #320
* [FEATURE] Add collector for Linux EDAC #324
* [FEATURE] Add text file utility for SMART metrics #354
* [FEATURE] Add a collector for NFS client statistics. #360
* [FEATURE] Add mountstats collector for detailed NFS statistics #367
* [FEATURE] Add a collector for DRBD #365
* [FEATURE] Add cpu collector for darwin #391
* [FEATURE] Add netdev collector for darwin #393
* [FEATURE] Collect CPU temperatures on FreeBSD #397
* [FEATURE] Add ZFS collector #410
* [FEATURE] Add initial wifi collector #413
* [FEATURE] Add NFS event metrics to mountstats collector #415
* [FEATURE] Add an example rules file #422
* [FEATURE] infiniband: Add new collector for InfiniBand statistics #450
* [FEATURE] buddyinfo: Add support for /proc/buddyinfo for linux free memory fragmentation. #454
* [IMPROVEMENT] hwmon: Provide annotation metric to link chip sysfs paths to human-readable chip types #359
* [IMPROVEMENT] Add node_filesystem_device_errors_total metric #374
* [IMPROVEMENT] Add runit service dir flag #375
* [IMPROVEMENT] Improve Docker documentation #376
* [IMPROVEMENT] Ignore autofs filesystems on linux #384
* [IMPROVEMENT] Replace some FreeBSD collectors with pure Go versions #385
* [IMPROVEMENT] Use filename as label, move 'label' to own metric #411 (hwmon)
* [BUGFIX] mips64 build fix #361
* [BUGFIX] Update vendoring #372 (to fix #242)
* [BUGFIX] Convert remaining collectors to use ConstMetrics #389
* [BUGFIX] Check for errors in netdev scanner #398
* [BUGFIX] Don't leak or race in FreeBSD devstat collector #396
* [BUGFIX] Allow graceful failure in hwmon collector #427
* [BUGFIX] Fix the reporting of active+total disk metrics for inactive raids. #522

## 0.13.0 / 2016-11-26

NOTE: We have disabled builds of linux/ppc64 and linux/ppc64le due to build bugs.

* [FEATURE] Add flag to ignore certain filesystem types (Copy of #217) #241
* [FEATURE] Add NTP stratum to NTP collector. #247
* [FEATURE] Add ignored-units flag for systemd collector #286
* [FEATURE] Compile netdev on dragonfly #314
* [FEATURE] Compile meminfo for dfly #315
* [FEATURE] Add hwmon /sensors support #278
* [FEATURE] Add Linux NUMA "numastat" metrics #249
* [FEATURE] export DragonFlyBSD CPU time #310
* [FEATURE] Dragonfly devstat #323
* [IMPROVEMENT] Use the offset calculation that includes round trip time in the ntp collector #250
* [IMPROVEMENT] Enable `*bsd` collector on darwin #265
* [IMPROVEMENT] Use meminfo_freebsd on darwin as well #266
* [IMPROVEMENT] sockstat: add support for RHE4 #267
* [IMPROVEMENT] Compile fs stats for dfly #302
* [BUGFIX] Add support for raid0 devices in mdadm_linux collector. #253
* [BUGFIX] Close file handler in textfile #263
* [BUGFIX] Ignore partitions on NVME devices by default #268
* [BUGFIX] Fix mdstat tabs parsing #275
* [BUGFIX] Fix mdadm collector for resync=PENDING. #309
* [BUGFIX] mdstat: Fix parsing of RAID0 lines that contain additional attributes. #341
* [BUGFIX] Fix additional mdadm parsing cases #346

## 0.12.0 / 2016-05-05

* [CHANGE] Remove lastlogin collector.
* [CHANGE] Remove -debug.memprofile-file flag.
* [CHANGE] Sync BSD filesystem collector labels with Linux.
* [CHANGE] Remove HTTP Basic Auth support.
* [FEATURE] Add -version flag.
* [FEATURE] Add Linux logind collector.
* [FEATURE] Add Linux ksmd collector.
* [FEATURE] Add Linux memory NUMA collector.
* [FEATURE] Add Linux entropy collector.
* [FEATURE] Add Linux vmstat collector.
* [FEATURE] Add Linux conntrack collector.
* [FEATURE] Add systemd collector.
* [FEATURE] Add OpenBSD support for filesystem, interrupt and netdev collectors.
* [FEATURE] Add supervisord collector.
* [FEATURE] Add Linux /proc/mdstat collector.
* [FEATURE] Add Linux uname collector.
* [FEATURE] Add Linux /proc/sys/fs/file-nr collector.
* [FEATURE] Add Linux /proc/net/sockstat collector.
* [IMPROVEMENT] Provide statically linked Linux binaries.
* [IMPROVEMENT] Remove root requirement for FreeBSD CPU metrics.
* [IMPROVEMENT] Add node_exporter build info metric.
* [IMPROVEMENT] Add disk bytes read/written metrics on Linux.
* [IMPROVEMENT] Add filesystem read-only metric.
* [IMPROVEMENT] Use common Prometheus log formatting.
* [IMPROVEMENT] Add option to specify NTP protocol version.
* [IMPROVEMENT] Handle statfs errors gracefully for individual filesystems.
* [IMPROVEMENT] Add load5 and load15 metrics to loadavg collector.
* [IMPROVEMENT] Add end-to-end tests.
* [IMPROVEMENT] Export FreeBSD CPU metrics to seconds.
* [IMPROVEMENT] Add flag to configure sysfs mountpoint.
* [IMPROVEMENT] Add flag to configure procfs mountpoint.
* [IMPROVEMENT] Add metric for last service state change to runit collector.
* [BUGFIX] Fix FreeBSD netdev metrics on 64 bit systems.
* [BUGFIX] Fix mdstat for devices in delayed resync state.
* [BUGFIX] Fix Linux stat metrics on parallel scrapes.
* [BUGFIX] Remove unavailable collectors from defaults.
* [BUGFIX] Fix build errors on FreeBSD, OpenBSD, Darwin and Windows.
* [BUGFIX] Fix build errors on 386, arm, arm64, ppc64 and ppc64le architectures.
* [BUGFIX] Fix export of stale metrics for removed filesystem and network devices.
* [BUGFIX] textfile: Fix mtime reporting.
* [BUGFIX] megacli: prevent crash when drive temperature is N/A

## 0.11.0 / 2015-07-27

* [FEATURE] Add stats from /proc/net/snmp.
* [FEATURE] Add support for FreeBSD.
* [FEATURE] Allow netdev devices to be ignored.
* [MAINTENANCE] New Dockerfile for unified way to dockerize Prometheus exporters.
* [FEATURE] Add device,fstype collection to the filesystem exporter.
* [IMPROVEMENT] Make logging of collector executions less verbose.

## 0.10.0 / 2015-06-10

* [CHANGE] Change logging output format and flags.

## 0.9.0 / 2015-05-26

* [BUGFIX] Fix `/proc/net/dev` parsing.
* [CLEANUP] Remove the `attributes` collector, use `textfile` instead.
* [CLEANUP] Replace last uses of the configuration file with flags.
* [IMPROVEMENT] Remove cgo dependency.
* [IMPROVEMENT] Sort collector names when printing.
* [FEATURE] IPVS stats collector.

## 0.8.1 / 2015-05-17

* [MAINTENANCE] Use the common Prometheus build infrastructure.
* [MAINTENANCE] Update former Google Code imports.
* [IMPROVEMENT] Log the version at startup.
* [FEATURE] TCP stats collector

## 0.8.0 / 2015-03-09
* [CLEANUP] Introduced semantic versioning and changelog. From now on,
  changes will be reported in this file.<|MERGE_RESOLUTION|>--- conflicted
+++ resolved
@@ -1,10 +1,3 @@
-<<<<<<< HEAD
-## v0.15.2 / 2017-12-05
-
-* [BUGFIX]  cpu: Support processor-less (memory-only) NUMA nodes #734
-
-## v0.15.1 / 2017-11-07
-=======
 ## master / unreleased
 
 **Breaking changes**
@@ -76,7 +69,6 @@
 * [BUGFIX]  cpu: Support processor-less (memory-only) NUMA nodes #734
 
 ## 0.15.1 / 2017-11-07
->>>>>>> d42bd70f
 
 * [BUGFIX] xfs: expose correct fields, fix metric names #708
 * [BUGFIX] Correct buffer_bytes > INT_MAX on BSD/amd64. #712
@@ -84,11 +76,7 @@
 * [BUGFIX] Fix off by one in Linux interrupts collector #721
 * [BUGFIX] Add and use sysReadFile in hwmon collector #728
 
-<<<<<<< HEAD
-## v0.15.0 / 2017-10-06
-=======
 ## 0.15.0 / 2017-10-06
->>>>>>> d42bd70f
 
 **Breaking changes**
 
