--- conflicted
+++ resolved
@@ -122,13 +122,6 @@
 .PHONY: promtool
 promtool: $(PROMTOOL)
 
-<<<<<<< HEAD
-.PHONY: promtool
-promtool: $(PROMTOOL)
-
-.PHONY: $(PROMTOOL)
-=======
->>>>>>> f97f01c4
 $(PROMTOOL):
 	$(eval PROMTOOL_TMP := $(shell mktemp -d))
 	curl -s -L $(PROMTOOL_URL) | tar -xvzf - -C $(PROMTOOL_TMP)
