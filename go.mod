module github.com/prometheus/node_exporter

go 1.21

require (
	github.com/alecthomas/kingpin/v2 v2.4.0
	github.com/beevik/ntp v1.3.1
	github.com/coreos/go-systemd/v22 v22.5.0
	github.com/dennwc/btrfs v0.0.0-20240418142341-0167142bde7a
	github.com/ema/qdisc v1.0.0
	github.com/go-kit/log v0.2.1
	github.com/godbus/dbus/v5 v5.1.0
	github.com/hashicorp/go-envparse v0.1.0
	github.com/hodgesds/perf-utils v0.7.0
	github.com/illumos/go-kstat v0.0.0-20210513183136-173c9b0a9973
	github.com/josharian/native v1.1.0
	github.com/jsimonetti/rtnetlink v1.4.1
	github.com/lufia/iostat v1.2.1
	github.com/mattn/go-xmlrpc v0.0.3
	github.com/mdlayher/ethtool v0.1.0
	github.com/mdlayher/netlink v1.7.2
	github.com/mdlayher/wifi v0.1.0
	github.com/opencontainers/selinux v1.11.0
	github.com/prometheus-community/go-runit v0.1.0
<<<<<<< HEAD
	github.com/prometheus/client_golang v1.17.0
	github.com/prometheus/client_model v0.5.0
	github.com/prometheus/common v0.45.0
	github.com/prometheus/exporter-toolkit v0.10.0
	github.com/prometheus/procfs v0.13.0
	github.com/safchain/ethtool v0.3.0
	golang.org/x/exp v0.0.0-20230522175609-2e198f4a06a1
	golang.org/x/sys v0.18.0
	howett.net/plist v1.0.0
=======
	github.com/prometheus/client_golang v1.19.0
	github.com/prometheus/client_model v0.6.1
	github.com/prometheus/common v0.53.0
	github.com/prometheus/exporter-toolkit v0.11.0
	github.com/prometheus/procfs v0.14.0
	github.com/safchain/ethtool v0.3.0
	golang.org/x/exp v0.0.0-20240416160154-fe59bbe5cc7f
	golang.org/x/sys v0.19.0
	howett.net/plist v1.0.1
>>>>>>> cadb1d11
)

require (
	github.com/alecthomas/units v0.0.0-20211218093645-b94a6e3cc137 // indirect
	github.com/beorn7/perks v1.0.1 // indirect
	github.com/cespare/xxhash/v2 v2.2.0 // indirect
	github.com/davecgh/go-spew v1.1.1 // indirect
	github.com/dennwc/ioctl v1.0.0 // indirect
	github.com/go-logfmt/logfmt v0.5.1 // indirect
	github.com/golang/protobuf v1.5.3 // indirect
	github.com/google/go-cmp v0.6.0 // indirect
	github.com/jpillora/backoff v1.0.0 // indirect
	github.com/mdlayher/genetlink v1.3.2 // indirect
	github.com/mdlayher/socket v0.4.1 // indirect
	github.com/mwitkow/go-conntrack v0.0.0-20190716064945-2f068394615f // indirect
	github.com/siebenmann/go-kstat v0.0.0-20210513183136-173c9b0a9973 // indirect
	github.com/xhit/go-str2duration/v2 v2.1.0 // indirect
	go.uber.org/atomic v1.7.0 // indirect
	go.uber.org/multierr v1.6.0 // indirect
<<<<<<< HEAD
	golang.org/x/crypto v0.14.0 // indirect
	golang.org/x/net v0.17.0 // indirect
	golang.org/x/oauth2 v0.12.0 // indirect
	golang.org/x/sync v0.6.0 // indirect
	golang.org/x/text v0.13.0 // indirect
=======
	golang.org/x/crypto v0.21.0 // indirect
	golang.org/x/net v0.23.0 // indirect
	golang.org/x/oauth2 v0.18.0 // indirect
	golang.org/x/sync v0.7.0 // indirect
	golang.org/x/text v0.14.0 // indirect
>>>>>>> cadb1d11
	google.golang.org/appengine v1.6.7 // indirect
	google.golang.org/protobuf v1.33.0 // indirect
	gopkg.in/yaml.v2 v2.4.0 // indirect
)<|MERGE_RESOLUTION|>--- conflicted
+++ resolved
@@ -22,17 +22,6 @@
 	github.com/mdlayher/wifi v0.1.0
 	github.com/opencontainers/selinux v1.11.0
 	github.com/prometheus-community/go-runit v0.1.0
-<<<<<<< HEAD
-	github.com/prometheus/client_golang v1.17.0
-	github.com/prometheus/client_model v0.5.0
-	github.com/prometheus/common v0.45.0
-	github.com/prometheus/exporter-toolkit v0.10.0
-	github.com/prometheus/procfs v0.13.0
-	github.com/safchain/ethtool v0.3.0
-	golang.org/x/exp v0.0.0-20230522175609-2e198f4a06a1
-	golang.org/x/sys v0.18.0
-	howett.net/plist v1.0.0
-=======
 	github.com/prometheus/client_golang v1.19.0
 	github.com/prometheus/client_model v0.6.1
 	github.com/prometheus/common v0.53.0
@@ -42,7 +31,6 @@
 	golang.org/x/exp v0.0.0-20240416160154-fe59bbe5cc7f
 	golang.org/x/sys v0.19.0
 	howett.net/plist v1.0.1
->>>>>>> cadb1d11
 )
 
 require (
@@ -62,19 +50,11 @@
 	github.com/xhit/go-str2duration/v2 v2.1.0 // indirect
 	go.uber.org/atomic v1.7.0 // indirect
 	go.uber.org/multierr v1.6.0 // indirect
-<<<<<<< HEAD
-	golang.org/x/crypto v0.14.0 // indirect
-	golang.org/x/net v0.17.0 // indirect
-	golang.org/x/oauth2 v0.12.0 // indirect
-	golang.org/x/sync v0.6.0 // indirect
-	golang.org/x/text v0.13.0 // indirect
-=======
 	golang.org/x/crypto v0.21.0 // indirect
 	golang.org/x/net v0.23.0 // indirect
 	golang.org/x/oauth2 v0.18.0 // indirect
 	golang.org/x/sync v0.7.0 // indirect
 	golang.org/x/text v0.14.0 // indirect
->>>>>>> cadb1d11
 	google.golang.org/appengine v1.6.7 // indirect
 	google.golang.org/protobuf v1.33.0 // indirect
 	gopkg.in/yaml.v2 v2.4.0 // indirect
